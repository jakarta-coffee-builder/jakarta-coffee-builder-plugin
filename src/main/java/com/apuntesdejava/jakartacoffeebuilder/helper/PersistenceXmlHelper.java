/*
 * Copyright 2024 Diego Silva diego.silva at apuntesdejava.com.
 *
 * Licensed under the Apache License, Version 2.0 (the "License");
 * you may not use this file except in compliance with the License.
 * You may obtain a copy of the License at
 *
 *      http://www.apache.org/licenses/LICENSE-2.0
 *
 * Unless required by applicable law or agreed to in writing, software
 * distributed under the License is distributed on an "AS IS" BASIS,
 * WITHOUT WARRANTIES OR CONDITIONS OF ANY KIND, either express or implied.
 * See the License for the specific language governing permissions and
 * limitations under the License.
 */
package com.apuntesdejava.jakartacoffeebuilder.helper;

import com.apuntesdejava.jakartacoffeebuilder.util.CoffeeBuilderUtil;
import com.apuntesdejava.jakartacoffeebuilder.util.PomUtil;
import com.apuntesdejava.jakartacoffeebuilder.util.XmlUtil;
import jakarta.json.JsonObject;
import jakarta.json.JsonValue;
import org.apache.commons.lang3.StringUtils;
import org.apache.maven.plugin.logging.Log;
import org.apache.maven.project.MavenProject;
import org.dom4j.Document;

import java.io.IOException;
import java.nio.file.Path;
import java.util.Map;
import java.util.Optional;

import static com.apuntesdejava.jakartacoffeebuilder.util.Constants.HIBERNATE_PROVIDER;
import static com.apuntesdejava.jakartacoffeebuilder.util.Constants.NAME;
import static com.apuntesdejava.jakartacoffeebuilder.util.Constants.VALUE;

import org.dom4j.Namespace;

/**
 * Helper class for managing `persistence.xml` files. Provides methods to create and save `persistence.xml` documents.
 *
 * @author Diego Silva diego.silva at apuntesdejava.com
 */
public class PersistenceXmlHelper {

    public static final String NS_PERSISTENCE = "https://jakarta.ee/xml/ns/persistence";
    public static final String JTA_DATA_SOURCE = "jta-data-source";
    private PersistenceXmlHelper() {
    }

    /**
     * Returns the singleton instance of the `PersistenceXmlHelper` class. This method ensures that only one instance of
     * the class is created (Singleton pattern).
     *
     * @return the singleton instance of `PersistenceXmlHelper`
     */
    public static PersistenceXmlHelper getInstance() {
        return PersistenceXmlUtilHolder.INSTANCE;
    }

    /**
     * Creates or loads a {@code persistence.xml} document.
     * <p>
     * If the file does not exist, this method initializes it with a standard {@code <persistence>} root element,
     * including the appropriate XML namespaces and schema locations based on the project's detected Jakarta EE version.
     * It also adds a new {@code <persistence-unit>} with the specified name. If the file already exists, it will be
     * loaded.
     *
     * @param mavenProject        the current Maven project, used to resolve paths and the Jakarta EE version.
     * @param log                 the Maven logger for outputting messages.
     * @param persistenceUnitName the name to be assigned to the new persistence unit.
     *
     * @return an {@link Optional} containing the created or loaded {@link Document}, or an empty {@code Optional} if an
     *         error occurs during file access.
     *
     * @throws RuntimeException if an {@link IOException} occurs while fetching schema information.
     */
    public Optional<Document> createPersistenceXml(MavenProject mavenProject, Log log, String persistenceUnitName) {
        var currentPath = mavenProject.getBasedir().toPath();
        var xmlUtil = XmlUtil.getInstance();
        var xmlPath = getPersistencePath(currentPath);
        return xmlUtil.getDocument(log, xmlPath, document -> {
<<<<<<< HEAD
                                   try {
                                       var jakartaEeVersion = PomUtil.getJakartaEeCurrentVersion(mavenProject, log)
                                           .orElseThrow();
                                       JsonObject schemaDescription = CoffeeBuilderUtil.getSchema(jakartaEeVersion,
                                                                                                  "persistence")
                                           .orElseThrow();

                                       var persistenceElem = document.addElement("persistence",
                                                                             "https://jakarta.ee/xml/ns/persistence");
//                persistenceElem.add(new Namespace("xsi", "http://www.w3.org/2001/XMLSchema-instance"));
//                persistenceElem.add(new Namespace("schemaLocation",
//                    "https://jakarta.ee/xml/ns/persistence " + schemaDescription.getString("url")));
                                       persistenceElem.addAttribute("version", schemaDescription.getString("version"));

                                       var persistenceUnitElem = xmlUtil.addElement(persistenceElem, "persistence-unit");
                                       persistenceUnitElem.addAttribute(NAME, persistenceUnitName);
                                   } catch (IOException e) {
                                       throw new RuntimeException(e);
                                   }
                               });
=======
            try {
                var jakartaEeVersion = PomUtil.getJakartaEeCurrentVersion(mavenProject, log)
                    .orElseThrow();
                JsonObject schemaDescription = CoffeeBuilderUtil.getSchema(jakartaEeVersion,
                        "persistence")
                    .orElseThrow();

                var persistenceElem = document.addElement("persistence",
                    NS_PERSISTENCE);
                var xsiNS = new Namespace("xsi", "http://www.w3.org/2001/XMLSchema-instance");
                persistenceElem.add(xsiNS);
                persistenceElem.addAttribute("xsi:schemaLocation",
                    "%s %s".formatted(NS_PERSISTENCE, schemaDescription.getString("url")));
                persistenceElem.addAttribute("version", schemaDescription.getString("version"));

                var persistenceUnitElem = xmlUtil.addElement(persistenceElem,
                    "persistence-unit",
                    Map.of(NAME, persistenceUnitName));
                var propertiesElement = xmlUtil.addElement(persistenceUnitElem, "properties");
                xmlUtil.addElement(propertiesElement, "property", Map.of(
                    "name", "jakarta.persistence.schema-generation.database.action",
                    "value", "drop-and-create"
                ));

            } catch (IOException e) {
                throw new RuntimeException(e);
            }
        });
>>>>>>> a1fa34b2
    }

    /**
     * Saves the `persistence.xml` document to the specified path.
     *
     * @param currentPath the current path where the `persistence.xml` will be saved
     * @param log         the logger to use for logging messages
     * @param document    the `Document` to be saved
     */
    public void savePersistenceXml(Path currentPath, Log log, Document document) {
        XmlUtil.getInstance().saveDocument(document, log, getPersistencePath(currentPath));
    }

    /**
     * Resolves the path to the `persistence.xml` file. This method constructs the path by appending the standard
     * directory structure (`src/main/resources/META-INF`) to the provided base path.
     *
     * @param currentPath the base path from which the `persistence.xml` path will be resolved
     *
     * @return the resolved `Path` to the `persistence.xml` file
     */
    protected Path getPersistencePath(Path currentPath) {
        return currentPath.resolve("src")
            .resolve("main")
            .resolve("resources")
            .resolve("META-INF")
            .resolve("persistence.xml");
    }

    /**
     * Adds a data source to the specified persistence unit within the `persistence.xml` file. If the `persistence.xml`
     * file does not exist, it will be created.
     *
     * @param mavenProject    the current Maven project, used to resolve paths.
     * @param log             the Maven logger for outputting messages.
     * @param persistenceUnit the name of the persistence unit to modify.
     * @param name            the JTA data source name to be added or updated.
     */
    public void addDataSourceToPersistenceXml(MavenProject mavenProject, Log log, String persistenceUnit, String name) {
        createPersistenceXml(mavenProject, log, persistenceUnit)
            .ifPresent(document -> {
                var xmlUtil = XmlUtil.getInstance();
                xmlUtil.findElementsStream(document,
<<<<<<< HEAD
                                           "//*[local-name()='persistence-unit'][@name='%s'][not(*[local-name()='jta-data-source' and text()='%s'])]"
                                               .formatted(persistenceUnit, name))
=======
                        "//*[local-name()='persistence-unit'][@name='%s']".formatted(persistenceUnit))
>>>>>>> a1fa34b2
                    .findFirst()
                    .ifPresent(persistenceUnitElement -> {
                        xmlUtil.removeElement(persistenceUnitElement, JTA_DATA_SOURCE);
                        xmlUtil.addElementAsFirstChild(persistenceUnitElement, JTA_DATA_SOURCE, name);
                        var currentPath = mavenProject.getBasedir().toPath();
                        savePersistenceXml(currentPath, log, document);
                    });
            });
    }

    /**
     * Adds a provider to the `persistence.xml` file.
     *
     * @param currentPath  the current path where the `persistence.xml` is located
     * @param log          the logger to use for logging messages
     * @param dialectClass the class name of the dialect to be added
     */
    public void addProviderToPersistenceXml(Path currentPath, Log log, String dialectClass) {
        var persistencePath = getPersistencePath(currentPath);
        var xmlUtil = XmlUtil.getInstance();
        xmlUtil.getDocument(log, persistencePath).ifPresent(persistenceXml -> {
            xmlUtil.findElementsStream(persistenceXml, "//*[local-name()='persistence-unit']")
                .findFirst()
                .ifPresent(elem -> {
                    if (xmlUtil.findElementsStream(persistenceXml,
                                                   "//*[local-name()='persistence-unit']/*[local-name()='provider' and text()='%s']"
                                                       .formatted(HIBERNATE_PROVIDER))
                        .findFirst().isEmpty()) {
                        xmlUtil.addElementAtStart(elem, log, "provider", HIBERNATE_PROVIDER);
                    }
                    xmlUtil.getElement(elem, "properties", persistenceNS).ifPresent(properties -> {
                        if (StringUtils.isNotBlank(dialectClass)) {
                            xmlUtil.addElement(properties, "property",
                                               Map.of(NAME, "hibernate.dialect", VALUE, dialectClass));
                        }
                        try {
                            CoffeeBuilderUtil.getPropertiesConfiguration("jpa-hibernate")
                                .ifPresent(propertiesConfig -> propertiesConfig
                                .stream()
                                .map(JsonValue::asJsonObject)
                                .forEach(property -> {
                                    var name = property.getString(NAME);
                                    var value = property.getString(VALUE);
                                    xmlUtil.addElement(
                                        properties, "property",
                                        Map.of(NAME, name, VALUE, value)
                                    );
                                }));
                        } catch (IOException e) {
                            log.error(e.getMessage(), e);
                        }
                    });

                });
            xmlUtil.saveDocument(persistenceXml, log, persistencePath);
        });

    }

    private static class PersistenceXmlUtilHolder {

        private static final PersistenceXmlHelper INSTANCE = new PersistenceXmlHelper();
    }
}<|MERGE_RESOLUTION|>--- conflicted
+++ resolved
@@ -19,22 +19,17 @@
 import com.apuntesdejava.jakartacoffeebuilder.util.PomUtil;
 import com.apuntesdejava.jakartacoffeebuilder.util.XmlUtil;
 import jakarta.json.JsonObject;
-import jakarta.json.JsonValue;
-import org.apache.commons.lang3.StringUtils;
 import org.apache.maven.plugin.logging.Log;
 import org.apache.maven.project.MavenProject;
 import org.dom4j.Document;
+import org.dom4j.Namespace;
 
 import java.io.IOException;
 import java.nio.file.Path;
 import java.util.Map;
 import java.util.Optional;
 
-import static com.apuntesdejava.jakartacoffeebuilder.util.Constants.HIBERNATE_PROVIDER;
 import static com.apuntesdejava.jakartacoffeebuilder.util.Constants.NAME;
-import static com.apuntesdejava.jakartacoffeebuilder.util.Constants.VALUE;
-
-import org.dom4j.Namespace;
 
 /**
  * Helper class for managing `persistence.xml` files. Provides methods to create and save `persistence.xml` documents.
@@ -69,10 +64,8 @@
      * @param mavenProject        the current Maven project, used to resolve paths and the Jakarta EE version.
      * @param log                 the Maven logger for outputting messages.
      * @param persistenceUnitName the name to be assigned to the new persistence unit.
-     *
      * @return an {@link Optional} containing the created or loaded {@link Document}, or an empty {@code Optional} if an
-     *         error occurs during file access.
-     *
+     * error occurs during file access.
      * @throws RuntimeException if an {@link IOException} occurs while fetching schema information.
      */
     public Optional<Document> createPersistenceXml(MavenProject mavenProject, Log log, String persistenceUnitName) {
@@ -80,28 +73,6 @@
         var xmlUtil = XmlUtil.getInstance();
         var xmlPath = getPersistencePath(currentPath);
         return xmlUtil.getDocument(log, xmlPath, document -> {
-<<<<<<< HEAD
-                                   try {
-                                       var jakartaEeVersion = PomUtil.getJakartaEeCurrentVersion(mavenProject, log)
-                                           .orElseThrow();
-                                       JsonObject schemaDescription = CoffeeBuilderUtil.getSchema(jakartaEeVersion,
-                                                                                                  "persistence")
-                                           .orElseThrow();
-
-                                       var persistenceElem = document.addElement("persistence",
-                                                                             "https://jakarta.ee/xml/ns/persistence");
-//                persistenceElem.add(new Namespace("xsi", "http://www.w3.org/2001/XMLSchema-instance"));
-//                persistenceElem.add(new Namespace("schemaLocation",
-//                    "https://jakarta.ee/xml/ns/persistence " + schemaDescription.getString("url")));
-                                       persistenceElem.addAttribute("version", schemaDescription.getString("version"));
-
-                                       var persistenceUnitElem = xmlUtil.addElement(persistenceElem, "persistence-unit");
-                                       persistenceUnitElem.addAttribute(NAME, persistenceUnitName);
-                                   } catch (IOException e) {
-                                       throw new RuntimeException(e);
-                                   }
-                               });
-=======
             try {
                 var jakartaEeVersion = PomUtil.getJakartaEeCurrentVersion(mavenProject, log)
                     .orElseThrow();
@@ -130,7 +101,6 @@
                 throw new RuntimeException(e);
             }
         });
->>>>>>> a1fa34b2
     }
 
     /**
@@ -149,7 +119,6 @@
      * directory structure (`src/main/resources/META-INF`) to the provided base path.
      *
      * @param currentPath the base path from which the `persistence.xml` path will be resolved
-     *
      * @return the resolved `Path` to the `persistence.xml` file
      */
     protected Path getPersistencePath(Path currentPath) {
@@ -174,12 +143,7 @@
             .ifPresent(document -> {
                 var xmlUtil = XmlUtil.getInstance();
                 xmlUtil.findElementsStream(document,
-<<<<<<< HEAD
-                                           "//*[local-name()='persistence-unit'][@name='%s'][not(*[local-name()='jta-data-source' and text()='%s'])]"
-                                               .formatted(persistenceUnit, name))
-=======
                         "//*[local-name()='persistence-unit'][@name='%s']".formatted(persistenceUnit))
->>>>>>> a1fa34b2
                     .findFirst()
                     .ifPresent(persistenceUnitElement -> {
                         xmlUtil.removeElement(persistenceUnitElement, JTA_DATA_SOURCE);
@@ -190,55 +154,6 @@
             });
     }
 
-    /**
-     * Adds a provider to the `persistence.xml` file.
-     *
-     * @param currentPath  the current path where the `persistence.xml` is located
-     * @param log          the logger to use for logging messages
-     * @param dialectClass the class name of the dialect to be added
-     */
-    public void addProviderToPersistenceXml(Path currentPath, Log log, String dialectClass) {
-        var persistencePath = getPersistencePath(currentPath);
-        var xmlUtil = XmlUtil.getInstance();
-        xmlUtil.getDocument(log, persistencePath).ifPresent(persistenceXml -> {
-            xmlUtil.findElementsStream(persistenceXml, "//*[local-name()='persistence-unit']")
-                .findFirst()
-                .ifPresent(elem -> {
-                    if (xmlUtil.findElementsStream(persistenceXml,
-                                                   "//*[local-name()='persistence-unit']/*[local-name()='provider' and text()='%s']"
-                                                       .formatted(HIBERNATE_PROVIDER))
-                        .findFirst().isEmpty()) {
-                        xmlUtil.addElementAtStart(elem, log, "provider", HIBERNATE_PROVIDER);
-                    }
-                    xmlUtil.getElement(elem, "properties", persistenceNS).ifPresent(properties -> {
-                        if (StringUtils.isNotBlank(dialectClass)) {
-                            xmlUtil.addElement(properties, "property",
-                                               Map.of(NAME, "hibernate.dialect", VALUE, dialectClass));
-                        }
-                        try {
-                            CoffeeBuilderUtil.getPropertiesConfiguration("jpa-hibernate")
-                                .ifPresent(propertiesConfig -> propertiesConfig
-                                .stream()
-                                .map(JsonValue::asJsonObject)
-                                .forEach(property -> {
-                                    var name = property.getString(NAME);
-                                    var value = property.getString(VALUE);
-                                    xmlUtil.addElement(
-                                        properties, "property",
-                                        Map.of(NAME, name, VALUE, value)
-                                    );
-                                }));
-                        } catch (IOException e) {
-                            log.error(e.getMessage(), e);
-                        }
-                    });
-
-                });
-            xmlUtil.saveDocument(persistenceXml, log, persistencePath);
-        });
-
-    }
-
     private static class PersistenceXmlUtilHolder {
 
         private static final PersistenceXmlHelper INSTANCE = new PersistenceXmlHelper();
