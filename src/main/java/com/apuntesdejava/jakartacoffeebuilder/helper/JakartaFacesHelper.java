--- conflicted
+++ resolved
@@ -46,15 +46,11 @@
  */
 public class JakartaFacesHelper {
 
-<<<<<<< HEAD
-    protected JakartaFacesHelper() {
-=======
     private static final Namespace FACES_NS_HTML_NAMESPACE = new Namespace("h", FACES_NS_HTML);
     private static final Namespace FACES_NS_CORE_NAMESPACE = new Namespace("f", FACES_NS_CORE);
     private static final Namespace FACES_NS_UI_NAMESPACE = new Namespace("ui", FACES_NS_UI);
 
     private JakartaFacesHelper() {
->>>>>>> d32027c3
     }
 
     /**
@@ -68,7 +64,7 @@
         return JakartaFacesUtilHolder.INSTANCE;
     }
 
-    protected Optional<Path> createXhtmlFile(MavenProject mavenProject, Log log, String pageName) throws IOException {
+    private Optional<Path> createXhtmlFile(MavenProject mavenProject, Log log, String pageName) throws IOException {
         var webdir = PathsUtil.getWebappPath(mavenProject);
         var xhtml = webdir.resolve(pageName + ".xhtml");
         if (Files.exists(xhtml)) {
@@ -212,32 +208,6 @@
                                 String templateName,
                                 List<String> inserts) throws IOException {
         createXhtmlFile(mavenProject, log,
-<<<<<<< HEAD
-            Strings.CS.removeStart(Strings.CS.removeEnd(templateName, ".xhtml"), SLASH)).ifPresent(xhtml -> {
-            var xmlUtil = XmlUtil.getInstance();
-            var facePage = xmlUtil.getDocument(log, xhtml, (documentBuilder) -> {
-                var docType = documentBuilder.getDOMImplementation()
-                                             .createDocumentType("html", "-//W3C//DTD XHTML 1.0 Transitional//EN",
-                                                 "http://www.w3.org/TR/xhtml1/DTD/xhtml1-transitional.dtd");
-                return documentBuilder.getDOMImplementation().createDocument(null, "html", docType);
-            }, document -> {
-                var htmlElem = document.getDocumentElement();
-                htmlElem.setAttribute("xmlns", "http://www.w3.org/1999/xhtml");
-                htmlElem.setAttribute("xmlns:h", FACES_NS_HTML);
-                htmlElem.setAttribute("xmlns:f", FACES_NS_CORE);
-                htmlElem.setAttribute("xmlns:ui", FACES_NS_UI);
-
-                var bodyElem = xmlUtil.addElementNS(htmlElem, FACES_NS_HTML, "h:body");
-                Optional.ofNullable(inserts).ifPresent(insertList -> insertList.forEach(insert -> {
-                    var insertElem = xmlUtil.addElementNS(bodyElem, FACES_NS_UI, "ui:insert");
-                    insertElem.setAttribute(NAME, insert);
-                    insertElem.setTextContent(insert);
-                }));
-
-            }).orElseThrow();
-            xmlUtil.saveDocument(facePage, log, xhtml, XHTML_XSLT);
-        });
-=======
             Strings.CS.removeStart(Strings.CS.removeEnd(templateName, ".xhtml"), SLASH))
             .ifPresent(xhtml -> {
                 var xmlUtil = XmlUtil.getInstance();
@@ -254,7 +224,6 @@
                 }).orElseThrow();
                 xmlUtil.saveDocument(facePage, log, xhtml);
             });
->>>>>>> d32027c3
     }
 
     private Element getRootElementForTemplate(Document document) {
